--- conflicted
+++ resolved
@@ -3,17 +3,32 @@
 
 import rclpy
 from rclpy.node import Node
-<<<<<<< HEAD
 from sensor_msgs.msg import Image, PointCloud2
 from std_msgs.msg import Bool, Float32, Int32, String
 
-=======
-from std_msgs.msg import String, Int32, Float32, Bool
-from sensor_msgs.msg import PointCloud2, Image
+# Import waypoint navigation functionality
+from functions.waypoint import (
+    WaypointNavigator,  # Assuming functions/waypoint.py contains this class
+)
 
-# Import waypoint navigation functionality
-from functions.waypoint import WaypointNavigator  # Assuming functions/waypoint.py contains this class
->>>>>>> 888d7a89
+
+class Controller(Node):
+    def __init__(self):
+        super().__init__("robot_controller")
+
+        # Publishers
+        self.speaker_pub = self.create_publisher(String, "speaker_say", 10)
+        self.rotate_pub = self.create_publisher(Float32, "rotate", 10)
+        self.velocity_pub = self.create_publisher(Float32, "set_velocity", 10)
+        self.display_pub = self.create_publisher(String, "show_display", 10)
+
+        # Subscribers
+        self.create_subscription(String, "odometry", self.odometry_callback, 10)
+        self.create_subscription(Image, "camera", self.camera_callback, 10)
+        self.create_subscription(PointCloud2, "lidar", self.lidar_callback, 10)
+        self.create_subscription(String, "microphone", self.microphone_callback, 10)
+        self.create_subscription(Int32, "touch", self.touch_callback, 10)
+
 
 class Controller(Node):
     def __init__(self):
@@ -39,12 +54,6 @@
         self.microphone = None
         self.touch = None
 
-<<<<<<< HEAD
-=======
-        # Initialize waypoint navigator
-        self.waypoint_navigator = WaypointNavigator(self)
-
->>>>>>> 888d7a89
     def odometry_callback(self, msg):
         self.get_logger().info(f"Received odometry: {msg.data}")
         self.odometry["position"] = msg.data
@@ -52,7 +61,6 @@
     def camera_callback(self, msg):
         self.get_logger().info("Received camera data")
         self.camera = msg
-<<<<<<< HEAD
 
     def lidar_callback(self, msg):
         self.get_logger().info("Received lidar data")
@@ -62,17 +70,6 @@
         self.get_logger().info(f"Received microphone input: {msg.data}")
         self.microphone = msg.data
 
-=======
-
-    def lidar_callback(self, msg):
-        self.get_logger().info("Received lidar data")
-        self.lidar = msg
-
-    def microphone_callback(self, msg):
-        self.get_logger().info(f"Received microphone input: {msg.data}")
-        self.microphone = msg.data
-
->>>>>>> 888d7a89
     def touch_callback(self, msg):
         self.get_logger().info(f"Received touch input: {msg.data}")
         self.touch = msg.data
@@ -100,27 +97,20 @@
             self.robot_on = False
             self.speaker_pub.publish(String(data="Shutting down"))
 
-<<<<<<< HEAD
-=======
     def navigate_to_waypoints(self):
         """
         Navigate to predefined waypoints A and B with confirmation.
         """
         self.get_logger().info("Navigating to waypoint A...")
-        if self.waypoint_navigator.send_goal_by_name("poseA"):  # Replace "A" with actual coordinates if needed
+        if self.waypoint_navigator.send_goal_by_name(
+            "poseA"
+        ):  # Replace "A" with actual coordinates if needed
             print("goal A sent")
             self.get_logger().info("Successfully reached waypoint A.")
         else:
             self.get_logger().error("Failed to reach waypoint A.")
             return
 
-        self.get_logger().info("Navigating to waypoint B...")
-        if self.waypoint_navigator.send_goal_by_name("poseB"):  # Replace "B" with actual coordinates if needed
-            self.get_logger().info("Successfully reached waypoint B.")
-        else:
-            self.get_logger().error("Failed to reach waypoint B.")
-            return
->>>>>>> 888d7a89
 
 def main(args=None):
     rclpy.init(args=args)
@@ -129,12 +119,6 @@
 
     # Run the node
     try:
-<<<<<<< HEAD
-=======
-        # Navigate to waypoints first
-        controller.navigate_to_waypoints()
-
->>>>>>> 888d7a89
         while controller.robot_on:
             rclpy.spin_once(controller, timeout_sec=1)
             controller.scenario_check_loop()
